<<<<<<< HEAD
import type { Network } from '@ethersproject/networks';
import type { JsonRpcProvider, JsonRpcSigner } from '@ethersproject/providers';
import type { NetworkConfig } from 'src/common/types';
import type { BigNumberish, ContractTransaction } from 'ethers';
import { ethers, BigNumber } from 'ethers';
=======
import type { JsonRpcProvider } from '@ethersproject/providers';
import type { BigNumberish, BytesLike, ContractTransaction } from 'ethers';
import { BigNumber } from 'ethers';
>>>>>>> b0d5ba60
import type { DripsHistoryStruct, DripsReceiverStruct, SplitsReceiverStruct } from 'contracts/DripsHub';
import type { DripsSetEvent } from 'src/DripsSubgraph/types';
import DripsSubgraphClient from '../DripsSubgraph/DripsSubgraphClient';
import { isNullOrUndefined, nameOf } from '../common/internals';
import {
	validateAddress,
	validateClientProvider,
	validateDripsReceivers,
	validateSplitsReceivers
} from '../common/validators';
import Utils from '../utils';
import type { DripsHub } from '../../contracts';
import { DripsHub__factory } from '../../contracts';
import { DripsErrors } from '../common/DripsError';
import type { AssetId, CollectableBalance, DripsState, ReceivableBalance, SplittableBalance } from './types';

/**
 * A client for interacting with the {@link https://github.com/radicle-dev/drips-contracts/blob/master/src/DripsHub.sol DripsHub}.
 */
export default class DripsHubClient {
	#driver!: DripsHub;
	#driverAddress!: string;
	#provider!: JsonRpcProvider;
	#subgraphClient!: DripsSubgraphClient;

	/** Returns the `DripsHubClient`'s `provider`. */
	public get provider(): JsonRpcProvider {
		return this.#provider;
	}

	/** Returns the `DripsHub`'s address to which the `DripsHubClient` is connected. */
	public get driverAddress(): string {
		return this.#driverAddress;
	}

	private constructor() {}

	// TODO: Update the supported chains documentation comments.
	/**
	 * Creates a new immutable `DripsHubClient` instance.
	 * @param  {JsonRpcProvider} provider The network provider.
	 *
	 * The `provider` must have a `signer` associated with it.
	 *
	 * The supported networks are:
	 * - 'goerli': chain ID `5`
	 * @param  {string|undefined} customDriverAddress Overrides the `DripsHub`'s address.
	 * If it's `undefined` (default value), the address will be automatically selected based on the `provider`'s network.
	 * @returns A `Promise` which resolves to the new `DripsHubClient` instance.
	 * @throws {@link DripsErrors.argumentMissingError} if the `provider` is missing.
	 * @throws {@link DripsErrors.argumentError} if the `provider.signer` is missing.
	 * @throws {@link DripsErrors.unsupportedNetworkError} if the `provider` is connected to an unsupported network.
	 */
	public static async create(
		provider: JsonRpcProvider,
		customDriverAddress: string | undefined = undefined
	): Promise<DripsHubClient> {
		await validateClientProvider(provider, Utils.Network.SUPPORTED_CHAINS);

		const signer = provider.getSigner();
		const network = await provider.getNetwork();
		const driverAddress = customDriverAddress ?? Utils.Network.configs[network.chainId].CONTRACT_DRIPS_HUB;

		const client = new DripsHubClient();

		client.#provider = provider;
		client.#driverAddress = driverAddress;
		client.#driver = DripsHub__factory.connect(driverAddress, signer);
		client.#subgraphClient = DripsSubgraphClient.create(network.chainId);

		return client;
	}

	/**
	 * Returns the cycle length in seconds.
	 * @returns A `Promise` which resolves to the cycle seconds.
	 */
	public cycleSecs(): Promise<number> {
		return this.#driver.cycleSecs();
	}

	/**
	 * Returns the total amount currently stored in `DripsHub` for the given token.
	 * @param  {string} tokenAddress The ERC20 token address.
	 * @returns A `Promise` which resolves to the balance of the token.
	 * @throws {@link DripsErrors.addressError} if the `tokenAddress` address is not valid.
	 */
	public async getTokenBalance(tokenAddress: string): Promise<bigint> {
		validateAddress(tokenAddress);

		const totalBalance = await this.#driver.totalBalance(tokenAddress);

		return totalBalance.toBigInt();
	}

	/**
	 * Returns the count of cycles from which drips can be collected.
	 * This method can be used to detect if there are too many cycles to analyze in a single transaction.
	 * @param  {string} userId The user ID.
	 * @param  {string} tokenAddress The ERC20 token address.
	 * @returns A `Promise` which resolves to the number of receivable cycles.
	 * @throws {@link DripsErrors.addressError} if the `tokenAddress` address is not valid.
	 * @throws {@link DripsErrors.argumentMissingError} if the `userId` is missing.
	 */
	public receivableCyclesCount(userId: string, tokenAddress: string): Promise<number> {
		validateAddress(tokenAddress);

		if (isNullOrUndefined(userId)) {
			throw DripsErrors.argumentMissingError(
				`Could not get receivable cycles count: '${nameOf({ userId })}' is missing.`,
				nameOf({ userId })
			);
		}

		return this.#driver.receivableDripsCycles(userId, tokenAddress);
	}

	/**
	 * Calculates the user's receivable balance for the given token.
	 * Receivable balance contains the funds other users drip to and is updated once every cycle.
	 * @param  {string} userId The user ID.
	 * @param  {string} tokenAddress The ERC20 token address.
	 * @param  {BigNumberish} maxCycles The maximum number of received drips cycles. Must be greater than `0`.
	 * If too low, receiving will be cheap, but may not cover many cycles.
	 * If too high, receiving may become too expensive to fit in a single transaction.
	 * @returns A `Promise` which resolves to the receivable balance.
	 * @throws {@link DripsErrors.addressError} if the `tokenAddress` address is not valid.
	 * @throws {@link DripsErrors.argumentMissingError} if the `userId` is missing.
	 * @throws {@link DripsErrors.argumentError} if `maxCycles` is not valid.
	 */
	public async getReceivableBalanceForUser(
		userId: string,
		tokenAddress: string,
		maxCycles: BigNumberish
	): Promise<ReceivableBalance> {
		validateAddress(tokenAddress);

		if (isNullOrUndefined(userId)) {
			throw DripsErrors.argumentMissingError(
				`Could not get receivable balance: '${nameOf({ userId })}' is missing.`,
				nameOf({ userId })
			);
		}

		if (!maxCycles || maxCycles < 0) {
			throw DripsErrors.argumentError(
				`Could not get receivable balance: '${nameOf({ maxCycles })}' is missing.`,
				nameOf({ maxCycles }),
				maxCycles
			);
		}

		const receivableBalance = await this.#driver.receiveDripsResult(userId, tokenAddress, maxCycles);

		return {
			tokenAddress,
			receivableAmount: receivableBalance.receivableAmt.toBigInt(),
			remainingReceivableCycles: receivableBalance.receivableCycles
		};
	}

	/**
	 * Calculates the receivable balance for each user token.
	 * Receivable balance contains the funds other users drip to and is updated once every cycle.
	 * @param  {string} userId The user ID.
	 * @param  {BigNumberish} maxCycles The maximum number of received drips cycles. When set, it must be greater than `0`.
	 * If too low, receiving will be cheap, but may not cover many cycles.
	 * If too high, receiving may become too expensive to fit in a single transaction.
	 * @returns A `Promise` which resolves to the receivable balances.
	 * @throws {@link DripsErrors.argumentMissingError} if the `userId` is missing.
	 * @throws {@link DripsErrors.argumentError} if `maxCycles` is not valid.
	 */
	public async getAllReceivableBalancesForUser(
		userId: string,
		maxCycles: number = 2 ** 32 - 1
	): Promise<ReceivableBalance[]> {
		if (isNullOrUndefined(userId)) {
			throw DripsErrors.argumentMissingError(
				`Could not get receivable balances: '${nameOf({ userId })}' is missing.`,
				nameOf({ userId })
			);
		}

		if (!maxCycles || maxCycles < 0) {
			throw DripsErrors.argumentError(
				`Could not get receivable balances: '${nameOf({ maxCycles })}' is must be greater than 0.`,
				nameOf({ maxCycles }),
				maxCycles
			);
		}

		const assetIds = await this.#getAllAssetIdsForUser(userId);

		const receivableBalances: Promise<ReceivableBalance>[] = [];

		assetIds.forEach((id) => {
			const tokenAddress = Utils.Asset.getAddressFromId(id);

			const receivableBalance = this.getReceivableBalanceForUser(userId, tokenAddress, maxCycles);

			receivableBalances.push(receivableBalance);
		});

		return Promise.all(receivableBalances);
	}

	/**
	 * Receives user's drips.
	 * Calling this function does not collect but makes the funds ready to split and collect.
	 * @param  {string} userId The user ID.
	 * @param  {string} tokenAddress The ERC20 token address.
	 * @param  {BigNumberish} maxCycles The maximum number of received drips cycles. Must be greater than `0`.
	 * If too low, receiving will be cheap, but may not cover many cycles.
	 * If too high, receiving may become too expensive to fit in a single transaction.
	 * @returns A `Promise` which resolves to the contract transaction.
	 * @throws {@link DripsErrors.addressError} if the `tokenAddress` address is not valid.
	 * @throws {@link DripsErrors.argumentMissingError} if the `userId` is missing.
	 * @throws {@link DripsErrors.argumentError} if `maxCycles` is not valid.
	 */
	public receiveDrips(userId: string, tokenAddress: string, maxCycles: BigNumberish): Promise<ContractTransaction> {
		validateAddress(tokenAddress);

		if (isNullOrUndefined(userId)) {
			throw DripsErrors.argumentMissingError(
				`Could not receive drips: '${nameOf({ userId })}' is missing.`,
				nameOf({ userId })
			);
		}

		if (!maxCycles || maxCycles < 0) {
			throw DripsErrors.argumentError(
				`Could not receive drips: '${nameOf({ maxCycles })}' is missing.`,
				nameOf({ maxCycles }),
				maxCycles
			);
		}

		return this.#driver.receiveDrips(userId, tokenAddress, maxCycles);
	}

	/**
	 * Calculates the user's squeezable balance.
	 * Squeezable balance contains the funds that can be received from the currently running cycle from a single sender.
	 * @param  {string} userId The ID of the user receiving drips to squeeze funds for.
	 * @param  {string} tokenAddress The ERC20 token address.
	 * @param  {string} senderId The ID of the user sending drips to squeeze funds from.
	 * @param  {string} historyHash The sender's history hash which was valid right before
	 * they set up the sequence of configurations described by `dripsHistory`.
	 * @param  {DripsHistoryStruct[]} dripsHistory The sequence of the sender's drips configurations.
	 * @returns A `Promise` which resolves to the the squeezable balance.
	 * @throws {@link DripsErrors.addressError} if the `tokenAddress` address is not valid.
	 * @throws {@link DripsErrors.argumentMissingError} if any of the required parameters is missing.
	 */
	public async getSqueezableBalance(
		userId: string,
		tokenAddress: string,
		senderId: string,
		historyHash: string,
		dripsHistory: DripsHistoryStruct[]
	): Promise<bigint> {
		validateAddress(tokenAddress);

		if (isNullOrUndefined(userId)) {
			throw DripsErrors.argumentMissingError(
				`Could not get squeezable balance: '${nameOf({ userId })}' is missing.`,
				nameOf({ userId })
			);
		}

		if (isNullOrUndefined(senderId)) {
			throw DripsErrors.argumentMissingError(
				`Could not get squeezable balance: '${nameOf({ senderId })}' is missing.`,
				nameOf({ senderId })
			);
		}

		if (isNullOrUndefined(historyHash)) {
			throw DripsErrors.argumentMissingError(
				`Could not get squeezable balance: '${nameOf({ historyHash })}' is missing.`,
				nameOf({ historyHash })
			);
		}

		if (isNullOrUndefined(dripsHistory)) {
			throw DripsErrors.argumentMissingError(
				`Could not get squeezable balance: '${nameOf({ dripsHistory })}' is missing.`,
				nameOf({ dripsHistory })
			);
		}

		const squeezableBalance = await this.#driver.squeezeDripsResult(
			userId,
			tokenAddress,
			senderId,
			ethers.utils.hexlify(ethers.utils.toUtf8Bytes(historyHash)),
			dripsHistory
		);

		return squeezableBalance.toBigInt();
	}

	/**
	 * Returns the user's splittable balance for the given token.
	 * Splittable balance contains the user's received but not split yet funds.
	 * @param  {string} userId user ID.
	 * @param  {string} tokenAddress The ERC20 token address.
	 * @returns A `Promise` which resolves to the the splittable balance.
	 * @throws {@link DripsErrors.addressError} if the `tokenAddress` address is not valid.
	 * @throws {@link DripsErrors.argumentMissingError} if the `userId` is missing.
	 */
	public async getSplittableBalanceForUser(userId: string, tokenAddress: string): Promise<SplittableBalance> {
		validateAddress(tokenAddress);

		if (isNullOrUndefined(userId)) {
			throw DripsErrors.argumentMissingError(
				`Could not get splittable balance: '${nameOf({ userId })}' is missing.`,
				nameOf({ userId })
			);
		}

		const splittableBalance = await this.#driver.splittable(userId, tokenAddress);

		return {
			tokenAddress,
			splittableAmount: splittableBalance.toBigInt()
		};
	}

	/**
	 * Calculates the splittable balance for each user token.
	 * Splittable balance contains the user's received but not split yet funds.
	 * @param  {string} userId user ID.
	 * @returns A `Promise` which resolves to the the splittable balances.
	 * @throws {@link DripsErrors.addressError} if the `tokenAddress` address is not valid.
	 * @throws {@link DripsErrors.argumentMissingError} if the `userId` is missing.
	 */
	public async getAllSplittableBalancesForUser(userId: string): Promise<SplittableBalance[]> {
		if (isNullOrUndefined(userId)) {
			throw DripsErrors.argumentMissingError(
				`Could not get splittable balance: '${nameOf({ userId })}' is missing.`,
				nameOf({ userId })
			);
		}

		const assetIds = await this.#getAllAssetIdsForUser(userId);

		const splittableBalances: Promise<SplittableBalance>[] = [];

		assetIds.forEach((id) => {
			const tokenAddress = Utils.Asset.getAddressFromId(id);

			const splittableBalance = this.getSplittableBalanceForUser(userId, tokenAddress);

			splittableBalances.push(splittableBalance);
		});

		return Promise.all(splittableBalances);
	}

	/**
	 * Calculates the result of splitting an amount using the user's current splits configuration.
	 * @param  {string} userId The user ID.
	 * @param  {SplitsReceiverStruct[]} currentReceivers The current splits receivers.
	 * @param  {BigNumberish[]} amount The amount being split. It must be greater than `0`.
	 * @returns A `Promise` which resolves to the the amount left for collection after splitting.
	 * @throws {@link DripsErrors.argumentMissingError} if any of the required parameters is missing.
	 * @throws {@link DripsErrors.argumentError} if `amount` or `currentReceivers`' is not valid.
	 * @throws {@link DripsErrors.splitsReceiverError} if any of the `currentReceivers` is not valid.
	 */
	public async getSplitResult(
		userId: string,
		currentReceivers: SplitsReceiverStruct[],
		amount: BigNumberish
	): Promise<bigint> {
		validateSplitsReceivers(currentReceivers);

		if (isNullOrUndefined(userId)) {
			throw DripsErrors.argumentMissingError(
				`Could not get split result: '${nameOf({ userId })}' is missing.`,
				nameOf({ userId })
			);
		}

		if (!amount || amount < 0) {
			throw DripsErrors.argumentError(
				`Could not get split result: '${nameOf({ amount })}' must be greater than 0.`,
				nameOf({ amount }),
				amount
			);
		}

		const amountLeft = await this.#driver.splitResult(userId, currentReceivers, amount);

		return amountLeft.toBigInt();
	}

	/**
	 * Splits user's received but not split yet funds among receivers.
	 * @param  {string} userId The user ID.
	 * @param  {string} tokenAddress The ERC20 token address.
	 * @param  {SplitsReceiverStruct[]} currentReceivers The current splits receivers.
	 * @returns A `Promise` which resolves to the contract transaction.
	 * @throws {@link DripsErrors.addressError} if the `tokenAddress` address is not valid.
	 * @throws {@link DripsErrors.argumentMissingError} if `currentReceivers` are missing.
	 * @throws {@link DripsErrors.argumentError} if `currentReceivers`' count exceeds the max allowed splits receivers.
	 * @throws {@link DripsErrors.splitsReceiverError} if any of the `currentReceivers` is not valid.
	 * @throws {@link DripsErrors.argumentMissingError} if the `userId` is missing.
	 */
	public async split(
		userId: BigNumberish,
		tokenAddress: string,
		currentReceivers: SplitsReceiverStruct[]
	): Promise<ContractTransaction> {
		validateAddress(tokenAddress);
		validateSplitsReceivers(currentReceivers);

		if (isNullOrUndefined(userId)) {
			throw DripsErrors.argumentMissingError(
				`Could not split: '${nameOf({ userId })}' is missing.`,
				nameOf({ userId })
			);
		}

		return this.#driver.split(userId, tokenAddress, currentReceivers);
	}

	/**
	 * Returns the user's collectable balance.
	 * Collectable balance contains the user's funds that are already split and ready to be collected.
	 * @param  {string} userId user ID.
	 * @param  {string} tokenAddress The ERC20 token address.
	 * @returns A `Promise` which resolves to the the collectable balance.
	 * @throws {@link DripsErrors.addressError} if the `tokenAddress` address is not valid.
	 * @throws {@link DripsErrors.argumentMissingError} if the `userId` is missing.
	 */
	public async getCollectableBalanceForUser(userId: string, tokenAddress: string): Promise<CollectableBalance> {
		validateAddress(tokenAddress);

		if (isNullOrUndefined(userId)) {
			throw DripsErrors.argumentMissingError(
				`Could not get collectable balance: '${nameOf({ userId })}' is missing.`,
				nameOf({ userId })
			);
		}

		const collectableBalance = await this.#driver.collectable(userId, tokenAddress);

		return {
			tokenAddress,
			collectableAmount: collectableBalance.toBigInt()
		};
	}

	/**
	 * Calculates the collectable balance for each user token.
	 * Collectable balance contains the user's funds that are already split and ready to be collected.
	 * @param  {string} userId The user ID.
	 * @returns A `Promise` which resolves to the collectable balances.
	 * @throws {@link DripsErrors.argumentMissingError} if the `userId` is missing.
	 * @throws {@link DripsErrors.argumentError} if `maxCycles` is not valid.
	 */
	public async getAllCollectableBalancesForUser(userId: string): Promise<CollectableBalance[]> {
		if (isNullOrUndefined(userId)) {
			throw DripsErrors.argumentMissingError(
				`Could not get receivable balances: '${nameOf({ userId })}' is missing.`,
				nameOf({ userId })
			);
		}

		const assetIds = await this.#getAllAssetIdsForUser(userId);

		const collectableBalances: Promise<CollectableBalance>[] = [];

		assetIds.forEach((id) => {
			const tokenAddress = Utils.Asset.getAddressFromId(id);

			const collectableBalance = this.getCollectableBalanceForUser(userId, tokenAddress);

			collectableBalances.push(collectableBalance);
		});

		return Promise.all(collectableBalances);
	}

	/**
	 * Returns the user's drips state.
	 * @param  {string} userId The user ID.
	 * @param  {string} tokenAddress The ERC20 token address.
	 * @returns A Promise which resolves to the {@link DripsState}.
	 * @throws {@link DripsErrors.addressError} if the `tokenAddress` is not valid.
	 * @throws {@link DripsErrors.argumentMissingError} if the `userId` is missing.
	 */
	public async dripsState(userId: string, tokenAddress: string): Promise<DripsState> {
		validateAddress(tokenAddress);

		if (isNullOrUndefined(userId)) {
			throw DripsErrors.argumentMissingError(
				`Could not get drips state: '${nameOf({ userId })}' is missing.`,
				nameOf({ userId })
			);
		}

		const { dripsHash, dripsHistoryHash, updateTime, balance, maxEnd } = await this.#driver.dripsState(
			userId,
			tokenAddress
		);

		return {
			dripsHash,
			dripsHistoryHash,
			updateTime,
			balance: balance?.toBigInt(),
			maxEnd
		};
	}

	/**
	 * Returns the user's drips balance at a given timestamp.
	 * Drips balance contains the funds the user can stream to other users.
	 * @param  {string} userId The user ID.
	 * @param  {string} tokenAddress The ERC20 token address.
	 * @param  {DripsReceiverStruct[]} receivers The users's current drips receivers.
	 * @param  {BigNumberish} timestamp The timestamp for which the balance should be calculated. It can't be lower than the timestamp of the last call to `setDrips`.
	 * If it's bigger than `block.timestamp`, then it's a prediction assuming that `setDrips` won't be called before `timestamp`.
	 * @returns A Promise which resolves to the user balance on `timestamp`.
	 * @throws {@link DripsErrors.argumentMissingError} if any of the required parameters is missing.
	 * @throws {@link DripsErrors.addressError} if the `tokenAddress` is not valid.
	 * @throws {@link DripsErrors.argumentError} if `receivers`' count exceeds the max allowed drips receivers.
	 * @throws {@link DripsErrors.dripsReceiverError} if any of the the `receivers` is not valid.
	 * @throws {@link DripsErrors.dripsReceiverConfigError} if any of the receivers' configuration is not valid.
	 *
	 */
	public async getDripsBalanceAt(
		userId: string,
		tokenAddress: string,
		receivers: DripsReceiverStruct[],
		timestamp: BigNumberish
	): Promise<bigint> {
		validateAddress(tokenAddress);
		validateDripsReceivers(
			receivers.map((r) => ({
				userId: r.userId.toString(),
				config: Utils.DripsReceiverConfiguration.fromUint256(BigNumber.from(r.config).toBigInt())
			}))
		);

		if (isNullOrUndefined(userId)) {
			throw DripsErrors.argumentMissingError(
				`Could not get balance: '${nameOf({ userId })}' is missing.`,
				nameOf({ userId })
			);
		}

		if (isNullOrUndefined(timestamp)) {
			throw DripsErrors.argumentMissingError(
				`Could not get balance: '${nameOf({ timestamp })}' is missing.`,
				nameOf({ timestamp })
			);
		}

		const dripsBalance = await this.#driver.balanceAt(userId, tokenAddress, receivers, timestamp);

		return dripsBalance.toBigInt();
	}

	async #getAllAssetIdsForUser(userId: string): Promise<AssetId[]> {
		const dripsSetEvents = await this.#subgraphClient.getDripsSetEventsByUserId(BigNumber.from(userId).toString());

		if (!dripsSetEvents?.length) {
			return [];
		}

		const uniqueTokenEvents = dripsSetEvents.reduce((unique: DripsSetEvent[], ev: DripsSetEvent) => {
			if (!unique.some((obj: DripsSetEvent) => obj.assetId === ev.assetId)) {
				unique.push(ev);
			}
			return unique;
		}, []);

		return uniqueTokenEvents.map((e) => e.assetId);
	}
}<|MERGE_RESOLUTION|>--- conflicted
+++ resolved
@@ -1,14 +1,6 @@
-<<<<<<< HEAD
-import type { Network } from '@ethersproject/networks';
-import type { JsonRpcProvider, JsonRpcSigner } from '@ethersproject/providers';
-import type { NetworkConfig } from 'src/common/types';
+import type { JsonRpcProvider } from '@ethersproject/providers';
 import type { BigNumberish, ContractTransaction } from 'ethers';
 import { ethers, BigNumber } from 'ethers';
-=======
-import type { JsonRpcProvider } from '@ethersproject/providers';
-import type { BigNumberish, BytesLike, ContractTransaction } from 'ethers';
-import { BigNumber } from 'ethers';
->>>>>>> b0d5ba60
 import type { DripsHistoryStruct, DripsReceiverStruct, SplitsReceiverStruct } from 'contracts/DripsHub';
 import type { DripsSetEvent } from 'src/DripsSubgraph/types';
 import DripsSubgraphClient from '../DripsSubgraph/DripsSubgraphClient';
