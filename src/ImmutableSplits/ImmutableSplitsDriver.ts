import type { JsonRpcProvider } from '@ethersproject/providers';
import type { SplitsReceiverStruct, UserMetadataStruct } from 'contracts/ImmutableSplitsDriver';
import type { ContractTransaction } from 'ethers';
import type { ImmutableSplitsDriver } from '../../contracts/ImmutableSplitsDriver';
import { nameOf } from '../common/internals';
import { ImmutableSplitsDriver__factory } from '../../contracts/factories/ImmutableSplitsDriver__factory';
import Utils from '../utils';
import { DripsErrors } from '../common/DripsError';
import { validateClientProvider, validateSplitsReceivers } from '../common/validators';

/**
 * A client for creating immutable splits configurations.
 *
 * Anybody can create a new `userId` and configure its splits configuration,
 * but nobody can update its configuration afterwards, it's immutable.
 * @see {@link https://github.com/radicle-dev/drips-contracts/blob/master/src/ImmutableSplitsDriver.sol ImmutableSplitsDriver} smart contract.
 */
export default class ImmutableSplitsDriverClient {
<<<<<<< HEAD
	#immutableSplitsDriverContract!: ImmutableSplitsDriver;

	#signer!: JsonRpcSigner;
	/**
	 * Returns the `ImmutableSplitsDriverClient`'s `signer`.
	 *
	 * This is the owner of the NFT (or someone that is approved to use it) that controls the user to which the `ImmutableSplitsDriverClient` is linked and manages Drips.
	 *
	 * The `signer` is the `provider`'s signer.
	 */
	public get signer(): JsonRpcSigner {
		return this.#signer;
	}

	#signerAddress!: string;
	/** Returns the `ImmutableSplitsDriverClient`'s `signer` address. */
	public get signerAddress(): string {
		return this.#signerAddress;
	}

	#network!: Network;
	/**
	 * Returns the network the `ImmutableSplitsDriverClient` is connected to.
	 *
	 * The `network` is the `provider`'s network.
	 */
	public get network(): Network {
		return this.#network;
	}

=======
	#driverAddress!: string;
>>>>>>> 2fa5a8e8
	#provider!: JsonRpcProvider;
	#driver!: ImmutableSplitsDriver;

	/** Returns the `ImmutableSplitsDriverClient`'s `provider`. */
	public get provider(): JsonRpcProvider {
		return this.#provider;
	}

	/** Returns the `ImmutableSplitsDriver`'s address to which the `ImmutableSplitsDriverClient` is connected. */
	public get driverAddress(): string {
		return this.#driverAddress;
	}

	private constructor() {}

	// TODO: Update the supported chains documentation comments.
	/**
	 * Creates a new immutable instance of an `ImmutableSplitsDriverClient`.
	 * @param  {JsonRpcProvider} provider The `provider` must have a `signer` associated with it and can connect to the following supported networks:
	 * - 'goerli': chain ID `5`
	 * @param  {string|undefined} customDriverAddress Overrides the `ImmutableSplitsDriver`'s address.
	 * If it's `undefined` (default value), the address will be automatically selected based on the `provider`'s network.
	 * @returns A `Promise` which resolves to the new `ImmutableSplitsDriverClient` instance.
	 * @throws {@link DripsErrors.argumentMissingError} if the `provider` is missing.
	 * @throws {@link DripsErrors.argumentError} if the `provider.signer` is missing.
	 * @throws {@link DripsErrors.unsupportedNetworkError} if the `provider` is connected to an unsupported network.
	 */
<<<<<<< HEAD
	public static async create(provider: JsonRpcProvider): Promise<ImmutableSplitsDriverClient> {
		if (!provider) {
			throw DripsErrors.argumentMissingError(
				`Could not create a new 'ImmutableSplitsDriverClient': '${nameOf({ provider })}' is missing.`,
				nameOf({ provider })
			);
		}

		const signer = provider.getSigner();
		const signerAddress = await signer?.getAddress();
		if (!signerAddress) {
			throw DripsErrors.argumentError(
				`Could not create a new 'ImmutableSplitsDriverClient': '${nameOf({ signerAddress })}' is missing.`,
				nameOf({ signerAddress }),
				provider
			);
		}
		validateAddress(signerAddress);

		const network = await provider.getNetwork();
		if (!Utils.Network.isSupportedChain(network?.chainId)) {
			throw DripsErrors.unsupportedNetworkError(
				`Could not create a new 'ImmutableSplitsDriverClient': the provider is connected to an unsupported network (name: '${network?.name}', chain ID: ${network?.chainId}). Supported chains are: ${Utils.Network.SUPPORTED_CHAINS}.`,
				network?.chainId
			);
		}
		const networkConfig = Utils.Network.configs[network.chainId];
=======
	public static async create(
		provider: JsonRpcProvider,
		customDriverAddress: string | undefined = undefined
	): Promise<ImmutableSplitsDriverClient> {
		await validateClientProvider(provider, Utils.Network.SUPPORTED_CHAINS);

		const signer = provider.getSigner();
		const network = await provider.getNetwork();
		const driverAddress =
			customDriverAddress ?? Utils.Network.configs[network.chainId].CONTRACT_IMMUTABLE_SPLITS_DRIVER;
>>>>>>> 2fa5a8e8

		const client = new ImmutableSplitsDriverClient();

		client.#provider = provider;
		client.#driverAddress = driverAddress;
		client.#driver = ImmutableSplitsDriver__factory.connect(driverAddress, signer);

		return client;
	}

	/**
	 * Creates a new user ID, configures its splits configuration and emits its metadata.
	 * The configuration is immutable and nobody can control the user ID after its creation.
	 * Calling this function is the only way and the only chance to emit metadata for that user.
	 * @param  {SplitsReceiverStruct[]} receivers The splits receivers.
	 * @param  {UserMetadataStruct[]} metadata The list of user metadata to emit for the created user.
	 * The key and the value are _not_ standardized by the protocol, it's up to the user to establish and follow conventions to ensure compatibility with the consumers.
	 * @returns A `Promise` which resolves to the contract transaction.
	 * @throws {@link DripsErrors.argumentMissingError} if the `receivers` are missing.
	 * @throws {@link DripsErrors.splitsReceiverError} if any of the `receivers` is not valid.
	 */
	public async createSplits(
		receivers: SplitsReceiverStruct[],
		metadata: UserMetadataStruct[]
	): Promise<ContractTransaction> {
		validateSplitsReceivers(receivers);

		if (!metadata) {
			throw DripsErrors.argumentMissingError(
				`Could not create immutable splits: '${nameOf({ receivers })}' is missing.`,
				nameOf({ receivers })
			);
		}

		return this.#driver.createSplits(receivers, metadata);
	}
}<|MERGE_RESOLUTION|>--- conflicted
+++ resolved
@@ -16,40 +16,7 @@
  * @see {@link https://github.com/radicle-dev/drips-contracts/blob/master/src/ImmutableSplitsDriver.sol ImmutableSplitsDriver} smart contract.
  */
 export default class ImmutableSplitsDriverClient {
-<<<<<<< HEAD
-	#immutableSplitsDriverContract!: ImmutableSplitsDriver;
-
-	#signer!: JsonRpcSigner;
-	/**
-	 * Returns the `ImmutableSplitsDriverClient`'s `signer`.
-	 *
-	 * This is the owner of the NFT (or someone that is approved to use it) that controls the user to which the `ImmutableSplitsDriverClient` is linked and manages Drips.
-	 *
-	 * The `signer` is the `provider`'s signer.
-	 */
-	public get signer(): JsonRpcSigner {
-		return this.#signer;
-	}
-
-	#signerAddress!: string;
-	/** Returns the `ImmutableSplitsDriverClient`'s `signer` address. */
-	public get signerAddress(): string {
-		return this.#signerAddress;
-	}
-
-	#network!: Network;
-	/**
-	 * Returns the network the `ImmutableSplitsDriverClient` is connected to.
-	 *
-	 * The `network` is the `provider`'s network.
-	 */
-	public get network(): Network {
-		return this.#network;
-	}
-
-=======
 	#driverAddress!: string;
->>>>>>> 2fa5a8e8
 	#provider!: JsonRpcProvider;
 	#driver!: ImmutableSplitsDriver;
 
@@ -77,35 +44,6 @@
 	 * @throws {@link DripsErrors.argumentError} if the `provider.signer` is missing.
 	 * @throws {@link DripsErrors.unsupportedNetworkError} if the `provider` is connected to an unsupported network.
 	 */
-<<<<<<< HEAD
-	public static async create(provider: JsonRpcProvider): Promise<ImmutableSplitsDriverClient> {
-		if (!provider) {
-			throw DripsErrors.argumentMissingError(
-				`Could not create a new 'ImmutableSplitsDriverClient': '${nameOf({ provider })}' is missing.`,
-				nameOf({ provider })
-			);
-		}
-
-		const signer = provider.getSigner();
-		const signerAddress = await signer?.getAddress();
-		if (!signerAddress) {
-			throw DripsErrors.argumentError(
-				`Could not create a new 'ImmutableSplitsDriverClient': '${nameOf({ signerAddress })}' is missing.`,
-				nameOf({ signerAddress }),
-				provider
-			);
-		}
-		validateAddress(signerAddress);
-
-		const network = await provider.getNetwork();
-		if (!Utils.Network.isSupportedChain(network?.chainId)) {
-			throw DripsErrors.unsupportedNetworkError(
-				`Could not create a new 'ImmutableSplitsDriverClient': the provider is connected to an unsupported network (name: '${network?.name}', chain ID: ${network?.chainId}). Supported chains are: ${Utils.Network.SUPPORTED_CHAINS}.`,
-				network?.chainId
-			);
-		}
-		const networkConfig = Utils.Network.configs[network.chainId];
-=======
 	public static async create(
 		provider: JsonRpcProvider,
 		customDriverAddress: string | undefined = undefined
@@ -116,7 +54,6 @@
 		const network = await provider.getNetwork();
 		const driverAddress =
 			customDriverAddress ?? Utils.Network.configs[network.chainId].CONTRACT_IMMUTABLE_SPLITS_DRIVER;
->>>>>>> 2fa5a8e8
 
 		const client = new ImmutableSplitsDriverClient();
 
