import type { JsonRpcProvider, JsonRpcSigner } from '@ethersproject/providers';
import type { BigNumberish, ContractTransaction } from 'ethers';
import { ethers, constants, BigNumber } from 'ethers';
import type { DripsReceiverStruct, SplitsReceiverStruct } from 'contracts/NFTDriver';
import type { NFTDriver } from '../../contracts';
import { IERC20__factory, NFTDriver__factory } from '../../contracts';
import { DripsErrors } from '../common/DripsError';
import {
	validateAddress,
	validateClientProvider,
	validateDripsReceivers,
	validateSplitsReceivers
} from '../common/validators';
import Utils from '../utils';
import { formatDripsReceivers, formatSplitReceivers, isNullOrUndefined, nameOf } from '../common/internals';
/**
 * A client for managing Drips for a user identified by an NFT.
 *
 * Anybody can mint a new token and create a new identity.
 * Only the current holder of the token can control its `userId`.
 *
 * The `tokenId` and the `userId` controlled by it are always equal.
 * @see {@link https://github.com/radicle-dev/drips-contracts/blob/master/src/NFTDriver.sol NFTDriver} smart contract.
 */
export default class NFTDriverClient {
	#driver!: NFTDriver;
	#signer!: JsonRpcSigner;
	#signerAddress!: string;
<<<<<<< HEAD
	/** Returns the `NFTDriverClient`'s `signer` address. */
	public get signerAddress(): string {
		return this.#signerAddress;
	}

	#dripsHub!: DripsHubClient;
	/** Returns a {@link DripsHubClient} connected to the same provider as the `NFTDriverClient.` */
	public get dripsHub(): DripsHubClient {
		return this.#dripsHub;
	}

	#network!: Network;
	/**
	 * Returns the network the `NFTDriverClient` is connected to.
	 *
	 * The `network` is the `provider`'s network.
	 */
	public get network(): Network {
		return this.#network;
	}

=======
	#driverAddress!: string;
>>>>>>> 2fa5a8e8
	#provider!: JsonRpcProvider;

	/** Returns the `NFTDriverClient`'s `provider`. */
	public get provider(): JsonRpcProvider {
		return this.#provider;
	}

	/** Returns the `NFTDriver`'s address to which the `NFTDriverClient` is connected. */
	public get driverAddress(): string {
		return this.#driverAddress;
	}

	private constructor() {}

	// TODO: Update the supported chains documentation comments.
	/**
	 * Creates a new immutable `NFTDriverClient` instance.
	 * @param  {JsonRpcProvider} provider The network provider.
	 *
	 * The `provider` must have a `signer` associated with it.
	 *
	 * **This signer must be the owner of the NFT (or someone that is approved to use it) that controls the `userId`s the new `NFTDriverClient` will manage and cannot be changed after creation**.
	 *
	 * The supported networks are:
	 * - 'goerli': chain ID `5`
	 * @param  {string|undefined} customDriverAddress Overrides the `NFTDriver`'s address.
	 * If it's `undefined` (default value), the address will be automatically selected based on the `provider`'s network.
	 * @returns A `Promise` which resolves to the new `NFTDriverClient` instance.
	 * @throws {@link DripsErrors.argumentMissingError} if the `provider` is missing.
	 * @throws {@link DripsErrors.argumentError} if the `provider.signer` is missing.
	 * @throws {@link DripsErrors.unsupportedNetworkError} if the `provider` is connected to an unsupported network.
	 */
<<<<<<< HEAD
	public static async create(provider: JsonRpcProvider, customNetworkConfig?: NetworkConfig): Promise<NFTDriverClient> {
		if (!provider) {
			throw DripsErrors.argumentMissingError(
				`Could not create a new 'NFTDriverClient': '${nameOf({ provider })}' is missing.`,
				nameOf({ provider })
			);
		}

		const signer = provider.getSigner();
		const signerAddress = await signer?.getAddress();
		if (!signerAddress) {
			throw DripsErrors.argumentError(
				`Could not create a new 'NFTDriverClient': '${nameOf({ signerAddress })}' is missing.`,
				nameOf({ signerAddress }),
				provider
			);
		}
		validateAddress(signerAddress);

		const network = await provider.getNetwork();
		if (!Utils.Network.isSupportedChain(network?.chainId)) {
			throw DripsErrors.unsupportedNetworkError(
				`Could not create a new 'NFTDriverClient': the provider is connected to an unsupported network (name: '${network?.name}', chain ID: ${network?.chainId}). Supported chains are: ${Utils.Network.SUPPORTED_CHAINS}.`,
				network?.chainId
			);
		}
		const networkConfig = customNetworkConfig ?? Utils.Network.configs[network.chainId];
=======
	public static async create(
		provider: JsonRpcProvider,
		customDriverAddress: string | undefined = undefined
	): Promise<NFTDriverClient> {
		await validateClientProvider(provider, Utils.Network.SUPPORTED_CHAINS);

		const signer = provider.getSigner();
		const network = await provider.getNetwork();
		const driverAddress = customDriverAddress ?? Utils.Network.configs[network.chainId].CONTRACT_NFT_DRIVER;
>>>>>>> 2fa5a8e8

		const client = new NFTDriverClient();

		client.#signer = signer;
		client.#provider = provider;
		client.#driverAddress = driverAddress;
		client.#signerAddress = await signer.getAddress();
		client.#driver = NFTDriver__factory.connect(driverAddress, signer);

		return client;
	}

	/**
	 * Returns the remaining number of tokens the `NFTDriver` smart contract is allowed to spend on behalf of the user for the given ERC20 token.
	 * @param  {string} tokenAddress The ERC20 token address.
	 * @returns A `Promise` which resolves to the remaining number of tokens.
	 * @throws {@link DripsErrors.addressError} if the `tokenAddress` is not valid.
	 */
	public async getAllowance(tokenAddress: string): Promise<bigint> {
		validateAddress(tokenAddress);

		const signerAsErc20Contract = IERC20__factory.connect(tokenAddress, this.#signer);

		const allowance = await signerAsErc20Contract.allowance(this.#signerAddress, this.#driverAddress);

		return allowance.toBigInt();
	}

	/**
	 * Sets the maximum allowance value for the `NFTDriver` smart contract over the user's tokens for the given ERC20 token.
	 * @param  {string} tokenAddress The ERC20 token address.
	 * @returns A `Promise` which resolves to the contract transaction.
	 * @throws {@link DripsErrors.addressError} if the `tokenAddress` is not valid.
	 */
	public approve(tokenAddress: string): Promise<ContractTransaction> {
		validateAddress(tokenAddress);

		const signerAsErc20Contract = IERC20__factory.connect(tokenAddress, this.#signer);

		return signerAsErc20Contract.approve(this.#driverAddress, constants.MaxUint256);
	}

	/**
	 * Mints a new token controlling a new user ID and transfers it to an address.
	 * Usage of this method is discouraged, use `safeMint` whenever possible.
	 * @param  {string} transferToAddress The address to transfer the minted token to.
	 * @returns A `Promise` which resolves to the minted token ID. It's equal to the user ID controlled by it.
	 * @throws {@link DripsErrors.argumentMissingError} if the `transferToAddress` is missing.
	 * @throws {@link DripsErrors.addressError} if the `transferToAddress` is not valid.
	 */
	public async mint(transferToAddress: string): Promise<string> {
		if (!transferToAddress) {
			throw DripsErrors.argumentMissingError(
				`Could not mint: '${nameOf({ transferToAddress })}' is missing.`,
				nameOf({ transferToAddress })
			);
		}

		validateAddress(transferToAddress);

		const txResponse = await this.#driver.mint(transferToAddress);

		const txReceipt = await txResponse.wait();
		const [transferEvent] = txReceipt.events!;
		const { tokenId } = transferEvent.args!;

		return BigInt(tokenId).toString();
	}

	/**
	 * Mints a new token controlling a new user ID and safely transfers it to an address.
	 * @param  {string} transferToAddress The address to transfer the minted token to.
	 * @returns A `Promise` which resolves to the minted token ID. It's equal to the user ID controlled by it.
	 * @throws {@link DripsErrors.argumentMissingError} if the `transferToAddress` is missing.
	 * @throws {@link DripsErrors.addressError} if the `transferToAddress` is not valid.
	 */
	public async safeMint(transferToAddress: string): Promise<string> {
		if (!transferToAddress) {
			throw DripsErrors.argumentMissingError(
				`Could not (safely) mint: '${nameOf({ transferToAddress })}' is missing.`,
				nameOf({ transferToAddress })
			);
		}

		validateAddress(transferToAddress);

		const txResponse = await this.#driver.safeMint(transferToAddress);

		const txReceipt = await txResponse.wait();
		const [transferEvent] = txReceipt.events!;
		const { tokenId } = transferEvent.args!;

		return BigInt(tokenId).toString();
	}

	// TODO: Add squeezing support.

	/**
	 * Collects the received and already split funds and transfers them from the `DripsHub` smart contract to an address.
	 * @param  {string} tokenId The ID of the token representing the collecting user ID.
	 * The token ID is equal to the user ID controlled by it.
	 * @param  {string} tokenAddress The ERC20 token address.
	 * @param  {string} transferToAddress The address to send collected funds to.
	 * @returns A `Promise` which resolves to the contract transaction.
	 * @throws {@link DripsErrors.argumentMissingError} if the `tokenId` is missing.
	 * @throws {@link DripsErrors.addressError} if `tokenAddress` or `transferToAddress` is not valid.
	 */
	public async collect(tokenId: string, tokenAddress: string, transferToAddress: string): Promise<ContractTransaction> {
		if (isNullOrUndefined(tokenId)) {
			throw DripsErrors.argumentMissingError(
				`Could not collect '${nameOf({ tokenId })}' is missing.`,
				nameOf({ tokenId })
			);
		}

		validateAddress(tokenAddress);
		validateAddress(transferToAddress);

		return this.#driver.collect(tokenId, tokenAddress, transferToAddress);
	}

	/**
	 * Gives funds to the receiver.
	 * The receiver can collect them immediately.
	 * Transfers funds from the user's wallet to the `DripsHub` smart contract.
	 * @param  {string} tokenId The ID of the token representing the giving user.
	 * The token ID is equal to the user ID controlled by it.
	 * @param  {string} receiverUserId The receiver user ID.
	 * @param  {string} tokenAddress The ERC20 token address.
	 * @param  {BigNumberish} amount The amount to give (in the smallest unit, e.g., Wei). It must be greater than `0`.
	 * @returns A `Promise` which resolves to the contract transaction.
	 * @throws {@link DripsErrors.argumentMissingError} if any of the required parameters is missing.
	 * @throws {@link DripsErrors.addressError} if the `tokenAddress` is not valid.
	 * @throws {@link DripsErrors.argumentError} if the `amount` is less than or equal to `0`.
	 */
	public give(
		tokenId: string,
		receiverUserId: string,
		tokenAddress: string,
		amount: BigNumberish
	): Promise<ContractTransaction> {
		if (isNullOrUndefined(tokenId)) {
			throw DripsErrors.argumentMissingError(
				`Could not give: '${nameOf({ tokenId })}' is missing.`,
				nameOf({ tokenId })
			);
		}

		if (isNullOrUndefined(receiverUserId)) {
			throw DripsErrors.argumentMissingError(
				`Could not give: '${nameOf({ receiverUserId })}' is missing.`,
				nameOf({ receiverUserId })
			);
		}

		if (!amount || amount < 0) {
			throw DripsErrors.argumentError(
				`Could not give: '${nameOf({ amount })}' must be greater than 0.`,
				nameOf({ amount }),
				amount
			);
		}

		validateAddress(tokenAddress);

		return this.#driver.give(tokenId, receiverUserId, tokenAddress, amount);
	}

	/**
	 * Sets a drips configuration.
	 * Transfers funds from the user's wallet to the `DripsHub` smart contract to fulfill the change of the drips balance.
	 * @param  {string} tokenId The ID of the token representing the configured user ID.
	 * The token ID is equal to the user ID controlled by it.
	 * @param  {string} tokenAddress The ERC20 token address.
	 * @param  {DripsReceiverStruct[]} currentReceivers The drips receivers that were set in the last drips update.
	 * Pass an empty array if this is the first update.
	 * @param  {DripsReceiverStruct[]} newReceivers The new drips receivers (max `100`).
	 * Duplicate receivers are not allowed and will only be processed once.
	 * Pass an empty array  if you want to clear all receivers.
	 * @param  {string} transferToAddress The address to send funds to in case of decreasing balance.
	 * @param  {BigNumberish} balanceDelta The drips balance change to be applied:
	 * - Positive to add funds to the drips balance.
	 * - Negative to remove funds from the drips balance.
	 * - `0` to leave drips balance as is (default value).
	 * @returns A `Promise` which resolves to the contract transaction.
	 * @throws {@link DripsErrors.argumentMissingError} if any of the required parameters is missing.
	 * @throws {@link DripsErrors.addressError} if `tokenAddress` or `transferToAddress` is not valid.
	 * @throws {@link DripsErrors.argumentError} if `currentReceivers`' or `newReceivers`' count exceeds the max allowed drips receivers.
	 * @throws {@link DripsErrors.dripsReceiverError} if any of the `currentReceivers` or the `newReceivers` is not valid.
	 * @throws {@link DripsErrors.dripsReceiverConfigError} if any of the receivers' configuration is not valid.
	 * @throws {@link DripsErrors.dripsReceiverConfigError} if any of the receivers' configuration is not valid.
	 */
	public setDrips(
		tokenId: string,
		tokenAddress: string,
		currentReceivers: DripsReceiverStruct[],
		newReceivers: DripsReceiverStruct[],
		transferToAddress: string,
		balanceDelta: BigNumberish = 0
	): Promise<ContractTransaction> {
		if (isNullOrUndefined(tokenId)) {
			throw DripsErrors.argumentMissingError(
				`Could not set drips: '${nameOf({ tokenId })}' is missing.`,
				nameOf({ tokenId })
			);
		}

		validateAddress(tokenAddress);

		validateDripsReceivers(
			currentReceivers.map((r) => ({
				userId: r.userId.toString(),
				config: Utils.DripsReceiverConfiguration.fromUint256(BigNumber.from(r.config).toBigInt())
			}))
		);

		validateDripsReceivers(
			newReceivers.map((r) => ({
				userId: r.userId.toString(),
				config: Utils.DripsReceiverConfiguration.fromUint256(BigNumber.from(r.config).toBigInt())
			}))
		);

		if (!transferToAddress) {
			throw DripsErrors.argumentMissingError(
				`Could not set drips: '${nameOf({ transferToAddress })}' is missing.`,
				nameOf({ transferToAddress })
			);
		}

		return this.#driver.setDrips(
			tokenId,
			tokenAddress,
			formatDripsReceivers(currentReceivers),
			balanceDelta,
			formatDripsReceivers(newReceivers),
			transferToAddress
		);
	}

	/**
	 * Sets the splits configuration.
	 * @param  {string} tokenId The ID of the token representing the configured user ID.
	 * The token ID is equal to the user ID controlled by it.
	 * @param  {SplitsReceiverStruct[]} receivers The splits receivers (max `200`).
	 * Each splits receiver will be getting `weight / TOTAL_SPLITS_WEIGHT` share of the funds.
	 * Duplicate receivers are not allowed and will only be processed once.
	 * Pass an empty array if you want to clear all receivers.
	 * @returns A `Promise` which resolves to the contract transaction.
	 * @throws {@link DripsErrors.argumentMissingError} if `receivers` are missing.
	 * @throws {@link DripsErrors.argumentError} if `receivers`' count exceeds the max allowed splits receivers.
	 * @throws {@link DripsErrors.splitsReceiverError} if any of the `receivers` is not valid.
	 */
	public setSplits(tokenId: string, receivers: SplitsReceiverStruct[]): Promise<ContractTransaction> {
		if (isNullOrUndefined(tokenId)) {
			throw DripsErrors.argumentMissingError(
				`Could not set splits: '${nameOf({ tokenId })}' is missing.`,
				nameOf({ tokenId })
			);
		}

		validateSplitsReceivers(receivers);

		return this.#driver.setSplits(tokenId, formatSplitReceivers(receivers));
	}

	/**
	 * Emits the user's metadata.
	 * The key and the value are _not_ standardized by the protocol, it's up to the user to establish and follow conventions to ensure compatibility with the consumers.
	 * @param  {string} tokenId The ID of the token representing the collecting user ID. The token ID is equal to the user ID controlled by it.
	 * @param  {BigNumberish} key The metadata key.
	 * @param  {string} value The metadata value.
	 * @returns A `Promise` which resolves to the contract transaction.
	 * @throws {@link DripsErrors.argumentMissingError} if any of the required parameters is missing.
	 */
	public emitUserMetadata(tokenId: string, key: BigNumberish, value: string): Promise<ContractTransaction> {
		if (isNullOrUndefined(tokenId)) {
			throw DripsErrors.argumentMissingError(
				`Could not set emit user metadata: '${nameOf({ tokenId })}' is missing.`,
				nameOf({ tokenId })
			);
		}

		if (isNullOrUndefined(key)) {
			throw DripsErrors.argumentMissingError(
				`Could not set emit user metadata: '${nameOf({ key })}' is missing.`,
				nameOf({ key })
			);
		}

		if (!value) {
			throw DripsErrors.argumentMissingError(
				`Could not set emit user metadata: '${nameOf({ value })}' is missing.`,
				nameOf({ value })
			);
		}

		return this.#driver.emitUserMetadata(tokenId, key, ethers.utils.hexlify(ethers.utils.toUtf8Bytes(value)));
	}
}<|MERGE_RESOLUTION|>--- conflicted
+++ resolved
@@ -26,31 +26,7 @@
 	#driver!: NFTDriver;
 	#signer!: JsonRpcSigner;
 	#signerAddress!: string;
-<<<<<<< HEAD
-	/** Returns the `NFTDriverClient`'s `signer` address. */
-	public get signerAddress(): string {
-		return this.#signerAddress;
-	}
-
-	#dripsHub!: DripsHubClient;
-	/** Returns a {@link DripsHubClient} connected to the same provider as the `NFTDriverClient.` */
-	public get dripsHub(): DripsHubClient {
-		return this.#dripsHub;
-	}
-
-	#network!: Network;
-	/**
-	 * Returns the network the `NFTDriverClient` is connected to.
-	 *
-	 * The `network` is the `provider`'s network.
-	 */
-	public get network(): Network {
-		return this.#network;
-	}
-
-=======
 	#driverAddress!: string;
->>>>>>> 2fa5a8e8
 	#provider!: JsonRpcProvider;
 
 	/** Returns the `NFTDriverClient`'s `provider`. */
@@ -83,35 +59,6 @@
 	 * @throws {@link DripsErrors.argumentError} if the `provider.signer` is missing.
 	 * @throws {@link DripsErrors.unsupportedNetworkError} if the `provider` is connected to an unsupported network.
 	 */
-<<<<<<< HEAD
-	public static async create(provider: JsonRpcProvider, customNetworkConfig?: NetworkConfig): Promise<NFTDriverClient> {
-		if (!provider) {
-			throw DripsErrors.argumentMissingError(
-				`Could not create a new 'NFTDriverClient': '${nameOf({ provider })}' is missing.`,
-				nameOf({ provider })
-			);
-		}
-
-		const signer = provider.getSigner();
-		const signerAddress = await signer?.getAddress();
-		if (!signerAddress) {
-			throw DripsErrors.argumentError(
-				`Could not create a new 'NFTDriverClient': '${nameOf({ signerAddress })}' is missing.`,
-				nameOf({ signerAddress }),
-				provider
-			);
-		}
-		validateAddress(signerAddress);
-
-		const network = await provider.getNetwork();
-		if (!Utils.Network.isSupportedChain(network?.chainId)) {
-			throw DripsErrors.unsupportedNetworkError(
-				`Could not create a new 'NFTDriverClient': the provider is connected to an unsupported network (name: '${network?.name}', chain ID: ${network?.chainId}). Supported chains are: ${Utils.Network.SUPPORTED_CHAINS}.`,
-				network?.chainId
-			);
-		}
-		const networkConfig = customNetworkConfig ?? Utils.Network.configs[network.chainId];
-=======
 	public static async create(
 		provider: JsonRpcProvider,
 		customDriverAddress: string | undefined = undefined
@@ -121,7 +68,6 @@
 		const signer = provider.getSigner();
 		const network = await provider.getNetwork();
 		const driverAddress = customDriverAddress ?? Utils.Network.configs[network.chainId].CONTRACT_NFT_DRIVER;
->>>>>>> 2fa5a8e8
 
 		const client = new NFTDriverClient();
 
